/*
 * This file is part of bino, a 3D video player.
 *
 * Copyright (C) 2010-2011
 * Martin Lambers <marlam@marlam.de>
 * Alexey Osipov <lion-simba@pridelands.ru>
 *
 * This program is free software; you can redistribute it and/or modify
 * it under the terms of the GNU General Public License as published by
 * the Free Software Foundation; either version 3 of the License, or
 * (at your option) any later version.
 *
 * This program is distributed in the hope that it will be useful,
 * but WITHOUT ANY WARRANTY; without even the implied warranty of
 * MERCHANTABILITY or FITNESS FOR A PARTICULAR PURPOSE.  See the
 * GNU General Public License for more details.
 *
 * You should have received a copy of the GNU General Public License
 * along with this program.  If not, see <http://www.gnu.org/licenses/>.
 */

#include "config.h"

#include <vector>
#include <unistd.h>

#include "exc.h"
#include "str.h"
#include "msg.h"
#include "timer.h"

#include "controller.h"
#include "media_data.h"
#include "media_input.h"
#include "audio_output.h"
#include "video_output_qt.h"
#include "player.h"


player_init_data::player_init_data() :
    log_level(msg::INF),
    urls(),
    video_stream(0),
    audio_stream(0),
<<<<<<< HEAD
    subtitle_stream(-1),
=======
    subtitles_stream(0),
>>>>>>> 8681a5cc
    benchmark(false),
    fullscreen(false),
    center(false),
    stereo_layout_override(false),
    stereo_layout(video_frame::mono),
    stereo_layout_swap(false),
    stereo_mode_override(false),
    stereo_mode(parameters::mono_left),
    stereo_mode_swap(false),
    params()
{
}

player_init_data::~player_init_data()
{
}

void player_init_data::save(std::ostream &os) const
{
    s11n::save(os, static_cast<int>(log_level));
    s11n::save(os, urls);
    s11n::save(os, video_stream);
    s11n::save(os, audio_stream);
<<<<<<< HEAD
    s11n::save(os, subtitle_stream);
=======
    s11n::save(os, subtitles_stream);
>>>>>>> 8681a5cc
    s11n::save(os, benchmark);
    s11n::save(os, fullscreen);
    s11n::save(os, center);
    s11n::save(os, stereo_layout_override);
    s11n::save(os, static_cast<int>(stereo_layout));
    s11n::save(os, stereo_layout_swap);
    s11n::save(os, stereo_mode_override);
    s11n::save(os, static_cast<int>(stereo_mode));
    s11n::save(os, stereo_mode_swap);
    s11n::save(os, params);
}

void player_init_data::load(std::istream &is)
{
    int x;
    s11n::load(is, x);
    log_level = static_cast<msg::level_t>(x);
    s11n::load(is, urls);
    s11n::load(is, video_stream);
    s11n::load(is, audio_stream);
<<<<<<< HEAD
    s11n::load(is, subtitle_stream);
=======
    s11n::load(is, subtitles_stream);
>>>>>>> 8681a5cc
    s11n::load(is, benchmark);
    s11n::load(is, fullscreen);
    s11n::load(is, center);
    s11n::load(is, stereo_layout_override);
    s11n::load(is, x);
    stereo_layout = static_cast<video_frame::stereo_layout_t>(x);
    s11n::load(is, stereo_layout_swap);
    s11n::load(is, stereo_mode_override);
    s11n::load(is, x);
    stereo_mode = static_cast<parameters::stereo_mode_t>(x);
    s11n::load(is, stereo_mode_swap);
    s11n::load(is, params);
}


// The single player instance
player *global_player = NULL;

// The registered controllers
std::vector<controller *> global_controllers;

player::player(type t) :
    _media_input(NULL), _audio_output(NULL), _video_output(NULL)
{
    if (t == master)
    {
        make_master();
    }
    reset_playstate();
}

player::~player()
{
    if (global_player == this)
    {
        global_player = NULL;
    }
    delete _media_input;
    delete _audio_output;
    delete _video_output;
}

float player::normalize_pos(int64_t pos)
{
    double pos_min = _start_pos + _media_input->initial_skip();
    double pos_max = pos_min + _media_input->duration();
    double npos = (pos_max > pos_min ? (static_cast<double>(pos) - pos_min) / (pos_max - pos_min) : 0.0f);
    return npos;
}

void player::reset_playstate()
{
    _running = false;
    _first_frame = false;
    _need_frame_now = false;
    _need_frame_soon = false;
    _drop_next_frame = false;
    _previous_frame_dropped = false;
    _in_pause = false;
    _quit_request = false;
    _pause_request = false;
    _seek_request = 0;
    _set_pos_request = -1.0f;
}

void player::stop_playback()
{
    if (_video_output)
    {
        _video_output->exit_fullscreen();
        _video_output->prepare_next_frame(video_frame(), subtitle_box());
        _video_output->activate_next_frame();
    }
    notify(notification::play, true, false);
}

video_output *player::create_video_output()
{
    return new video_output_qt(_benchmark);
}

audio_output *player::create_audio_output()
{
    return new audio_output();
}

void player::make_master()
{
    if (global_player)
    {
        throw exc("Cannot create a second master player.");
    }
    global_player = this;
}

void player::open(const player_init_data &init_data)
{
    // Initialize basics
    msg::set_level(init_data.log_level);
    _benchmark = init_data.benchmark;
    reset_playstate();

    // Create media input
    _media_input = new media_input();
    _media_input->open(init_data.urls);
    if (_media_input->video_streams() == 0)
    {
        throw exc("No video streams found.");
    }
    if (init_data.stereo_layout_override)
    {
        if (!_media_input->stereo_layout_is_supported(init_data.stereo_layout, init_data.stereo_layout_swap))
        {
            throw exc("Cannot set requested stereo layout: incompatible media.");
        }
        _media_input->set_stereo_layout(init_data.stereo_layout, init_data.stereo_layout_swap);
    }
    if (_media_input->video_streams() < init_data.video_stream + 1)
    {
        throw exc(str::asprintf("Video stream %d not found.", init_data.video_stream + 1));
    }
    _media_input->select_video_stream(init_data.video_stream);
    if (_media_input->audio_streams() > 0 && _media_input->audio_streams() < init_data.audio_stream + 1)
    {
        throw exc(str::asprintf("Audio stream %d not found.", init_data.audio_stream + 1));
    }
    if (_media_input->audio_streams() > 0)
    {
        _media_input->select_audio_stream(init_data.audio_stream);
    }
    if (_media_input->subtitle_streams() > 0 && _media_input->subtitle_streams() < init_data.subtitle_stream + 1)
    {
        throw exc(str::asprintf("Subtitle stream %d not found.", init_data.subtitle_stream + 1));
    }
    if (_media_input->subtitle_streams() > 0 && init_data.subtitle_stream >= 0)
    {
        _media_input->select_subtitle_stream(init_data.subtitle_stream);
    }

    // Create audio output
    if (_media_input->audio_streams() > 0 && !_benchmark)
    {
        _audio_output = create_audio_output();
    }
    if (_audio_output)
    {
        _audio_output->init();
    }

    // Create video output
    _video_output = create_video_output();
    if (_video_output)
    {
        _video_output->init();
    }

    // Initialize output parameters
    _params = init_data.params;
    _params.set_defaults();
    if (init_data.stereo_mode_override)
    {
        _params.stereo_mode = init_data.stereo_mode;
        _params.stereo_mode_swap = init_data.stereo_mode_swap;
    }
    else
    {
        if (_media_input->video_frame_template().stereo_layout == video_frame::mono)
        {
            _params.stereo_mode = parameters::mono_left;
        }
        else if (_video_output && _video_output->supports_stereo())
        {
            _params.stereo_mode = parameters::stereo;
        }
        else
        {
            _params.stereo_mode = parameters::red_cyan_dubois;
        }
        _params.stereo_mode_swap = false;
    }

    // Set initial parameters
    if (_video_output)
    {
        _video_output->set_parameters(_params);
        _video_output->set_suitable_size(
                _media_input->video_frame_template().width,
                _media_input->video_frame_template().height,
                _media_input->video_frame_template().aspect_ratio,
                _params.stereo_mode);
        if (init_data.fullscreen)
        {
            _video_output->enter_fullscreen();
        }
        if (init_data.center)
        {
            _video_output->center();
        }
        _video_output->process_events();
    }
}

void player::set_current_subtitle_box()
{
    _current_subtitle_box = subtitle_box();
    if (_next_subtitle_box.is_valid()
            && _next_subtitle_box.presentation_start_time < _video_pos + _media_input->video_frame_duration())
    {
        _current_subtitle_box = _next_subtitle_box;
    }
}

int64_t player::step(bool *more_steps, int64_t *seek_to, bool *prep_frame, bool *drop_frame, bool *display_frame)
{
    *more_steps = false;
    *seek_to = -1;
    *prep_frame = false;
    *drop_frame = false;
    *display_frame = false;

    if (_quit_request)
    {
        stop_playback();
        return 0;
    }
    else if (!_running)
    {
        // Read initial data and start output
        _media_input->start_video_frame_read();
        _video_frame = _media_input->finish_video_frame_read();
        if (!_video_frame.is_valid())
        {
            msg::dbg("Empty video input.");
            stop_playback();
            return 0;
        }
        _video_pos = _video_frame.presentation_time;
        if (_media_input->selected_subtitle_stream() >= 0)
        {
            do
            {
                _media_input->start_subtitle_box_read();
                _next_subtitle_box = _media_input->finish_subtitle_box_read();
                if (!_next_subtitle_box.is_valid())
                {
                    msg::dbg("Empty subtitle stream.");
                    stop_playback();
                    return 0;
                }
            }
            while (_next_subtitle_box.presentation_stop_time < _video_pos);
        }
        if (_audio_output)
        {
            _media_input->start_audio_blob_read(_audio_output->required_initial_data_size());
            audio_blob blob = _media_input->finish_audio_blob_read();
            if (!blob.is_valid())
            {
                msg::dbg("Empty audio input.");
                stop_playback();
                return 0;
            }
            _audio_pos = blob.presentation_time;
            _audio_output->data(blob);
            _media_input->start_audio_blob_read(_audio_output->required_update_data_size());
            _master_time_start = _audio_output->start();
            _master_time_pos = _audio_pos;
            _current_pos = _audio_pos;
        }
        else
        {
            _master_time_start = timer::get_microseconds(timer::monotonic);
            _master_time_pos = _video_pos;
            _current_pos = _video_pos;
        }
        _start_pos = _current_pos;
        _fps_mark_time = timer::get_microseconds(timer::monotonic);
        _frames_shown = 0;
        _running = true;
        if (_media_input->initial_skip() > 0)
        {
            _seek_request = _media_input->initial_skip();
        }
        else
        {
            _need_frame_now = false;
            _need_frame_soon = true;
            _first_frame = true;
            *more_steps = true;
            *prep_frame = true;
            set_current_subtitle_box();
            return 0;
        }
    }
    if (_seek_request != 0 || _set_pos_request >= 0.0f)
    {
        int64_t old_pos = _current_pos;
        if (_set_pos_request >= 0.0f)
        {
            int64_t dest_pos_min = _start_pos + _media_input->initial_skip();
            int64_t dest_pos_max = dest_pos_min + _media_input->duration() - 2000000;
            if (dest_pos_max <= dest_pos_min)
            {
                *seek_to = _current_pos;
            }
            else
            {
                *seek_to = static_cast<double>(_set_pos_request) * dest_pos_max
                    + (1.0 - static_cast<double>(_set_pos_request)) * dest_pos_min;
            }
        }
        else
        {
            if (_current_pos + _seek_request < _start_pos + _media_input->initial_skip())
            {
                _seek_request = _start_pos + _media_input->initial_skip() - _current_pos;
            }
            if (_media_input->duration() > 0)
            {
                if (_seek_request > 0 && _current_pos + _seek_request >= std::max(_start_pos + _media_input->duration() - 2000000, static_cast<int64_t>(0)))
                {
                    _seek_request = std::max(_start_pos + _media_input->duration() - 2000000 - _current_pos, static_cast<int64_t>(0));
                }
            }
            *seek_to = _current_pos + _seek_request;
        }
        _seek_request = 0;
        _set_pos_request = -1.0f;
        _media_input->seek(*seek_to);

        _media_input->start_video_frame_read();
        _video_frame = _media_input->finish_video_frame_read();
        if (!_video_frame.is_valid())
        {
            msg::wrn("Seeked to end of video?!");
            stop_playback();
            return 0;
        }
        _video_pos = _video_frame.presentation_time;
        if (_media_input->selected_subtitle_stream() >= 0)
        {
            do
            {
                _media_input->start_subtitle_box_read();
                _next_subtitle_box = _media_input->finish_subtitle_box_read();
                if (!_next_subtitle_box.is_valid())
                {
                    msg::dbg("Seeked to end of subtitle?!");
                    stop_playback();
                    return 0;
                }
            }
            while (_next_subtitle_box.presentation_stop_time < _video_pos);
        }
        if (_audio_output)
        {
            _audio_output->stop();
            _media_input->start_audio_blob_read(_audio_output->required_initial_data_size());
            audio_blob blob = _media_input->finish_audio_blob_read();
            if (!blob.is_valid())
            {
                msg::wrn("Seeked to end of audio?!");
                stop_playback();
                return 0;
            }
            _audio_pos = blob.presentation_time;
            _audio_output->data(blob);
            _media_input->start_audio_blob_read(_audio_output->required_update_data_size());
            _master_time_start = _audio_output->start();
            _master_time_pos = _audio_pos;
            _current_pos = _audio_pos;
        }
        else
        {
            _master_time_start = timer::get_microseconds(timer::monotonic);
            _master_time_pos = _video_pos;
            _current_pos = _video_pos;
        }
        notify(notification::pos, normalize_pos(old_pos), normalize_pos(_current_pos));
        _need_frame_now = false;
        _need_frame_soon = true;
        _previous_frame_dropped = false;
        *more_steps = true;
        *prep_frame = true;
        set_current_subtitle_box();
        return 0;
    }
    else if (_pause_request)
    {
        if (!_in_pause)
        {
            if (_audio_output)
            {
                _audio_output->pause();
            }
            else
            {
                _pause_start = timer::get_microseconds(timer::monotonic);
            }
            _in_pause = true;
            notify(notification::pause, false, true);
        }
        *more_steps = true;
        return 0;
    }
    else if (_need_frame_now)
    {
        _video_frame = _media_input->finish_video_frame_read();
        if (!_video_frame.is_valid())
        {
            if (_first_frame)
            {
                msg::dbg("Single-frame video input: going into pause mode.");
                _pause_request = true;
            }
            else
            {
                msg::dbg("End of video stream.");
                stop_playback();
                return 0;
            }
        }
        else
        {
            _first_frame = false;
        }
        _video_pos = _video_frame.presentation_time;
        if (_media_input->selected_subtitle_stream() >= 0)
        {
            // TODO: start subtitle reading asynchronously to use benefits of multithreading
            while (_next_subtitle_box.is_valid()
                    && _next_subtitle_box.presentation_stop_time < _video_pos)
            {
                _media_input->start_subtitle_box_read();
                _next_subtitle_box = _media_input->finish_subtitle_box_read();
                // If the box is invalid, we reached the end of the subtitle stream.
                // Ignore this and let audio/video continue.
            }
        }
        if (!_audio_output)
        {
            _master_time_start += (_video_pos - _master_time_pos);
            _master_time_pos = _video_pos;
            _current_pos = _video_pos;
            notify(notification::pos, normalize_pos(_current_pos), normalize_pos(_current_pos));
        }
        _need_frame_now = false;
        _need_frame_soon = true;
        if (_drop_next_frame)
        {
            *drop_frame = true;
        }
        else if (!_pause_request)
        {
            *prep_frame = true;
            set_current_subtitle_box();
        }
        *more_steps = true;
        return 0;
    }
    else if (_need_frame_soon)
    {
        _media_input->start_video_frame_read();
        _need_frame_soon = false;
        *more_steps = true;
        return 0;
    }
    else
    {
        if (_in_pause)
        {
            if (_audio_output)
            {
                _audio_output->unpause();
            }
            else
            {
                _master_time_start += timer::get_microseconds(timer::monotonic) - _pause_start;
            }
            _in_pause = false;
            notify(notification::pause, true, false);
        }

        if (_audio_output)
        {
            // Check if audio needs more data, and get audio time
            bool need_audio_data;
            _master_time_current = _audio_output->status(&need_audio_data) - _master_time_start + _master_time_pos;
            // Output requested audio data
            if (need_audio_data)
            {
                audio_blob blob = _media_input->finish_audio_blob_read();
                if (!blob.is_valid())
                {
                    msg::dbg("End of audio stream.");
                    stop_playback();
                    return 0;
                }
                _audio_pos = blob.presentation_time;
                _master_time_start += (_audio_pos - _master_time_pos);
                _master_time_pos = _audio_pos;
                _audio_output->data(blob);
                _media_input->start_audio_blob_read(_audio_output->required_update_data_size());
                _current_pos = _audio_pos;
                notify(notification::pos, normalize_pos(_current_pos), normalize_pos(_current_pos));
            }
        }
        else
        {
            // Use our own timer
            _master_time_current = timer::get_microseconds(timer::monotonic) - _master_time_start
                + _master_time_pos;
        }

        int64_t allowable_sleep = 0;
        if (_master_time_current >= _video_pos || _benchmark)
        {
            // Output current video frame
            _drop_next_frame = false;
            if (_master_time_current - _video_pos > _media_input->video_frame_duration() * 75 / 100 && !_benchmark)
            {
                msg::wrn("Video: delay %g seconds; dropping next frame.", (_master_time_current - _video_pos) / 1e6f);
                _drop_next_frame = true;
            }
            if (!_previous_frame_dropped)
            {
                *display_frame = true;
                if (_benchmark)
                {
                    _frames_shown++;
                    if (_frames_shown == 100)   //show fps each 100 frames
                    {
                        int64_t now = timer::get_microseconds(timer::monotonic);
                        msg::inf("FPS: %.2f", static_cast<float>(_frames_shown) / ((now - _fps_mark_time) / 1e6f));
                        _fps_mark_time = now;
                        _frames_shown = 0;
                    }
                }
            }
            _need_frame_now = true;
            _need_frame_soon = false;
            _previous_frame_dropped = _drop_next_frame;
        }
        else
        {
            allowable_sleep = _video_pos - _master_time_current;
            if (allowable_sleep < 100)
            {
                allowable_sleep = 0;
            }
            else if (allowable_sleep > 1100)
            {
                allowable_sleep = 1100;
            }
            allowable_sleep -= 100;
        }
        *more_steps = true;
        return allowable_sleep;
    }
}

bool player::run_step()
{
    bool more_steps;
    int64_t seek_to;
    bool prep_frame;
    bool drop_frame;
    bool display_frame;
    int64_t allowed_sleep;

    allowed_sleep = step(&more_steps, &seek_to, &prep_frame, &drop_frame, &display_frame);

    if (!more_steps)
    {
        return false;
    }
    if (prep_frame)
    {
        _video_output->prepare_next_frame(_video_frame, _current_subtitle_box);
    }
    else if (drop_frame)
    {
    }
    else if (display_frame)
    {
        _video_output->activate_next_frame();
    }

    if (_video_output->has_events())
    {
        _video_output->process_events();
    }
    else if (allowed_sleep > 0)
    {
        usleep(allowed_sleep);
    }

    return true;
}

void player::run()
{
    while (run_step());
}

void player::close()
{
    reset_playstate();
    if (_audio_output)
    {
        try { _audio_output->deinit(); } catch (...) {}
        delete _audio_output;
        _audio_output = NULL;
    }
    if (_video_output)
    {
        try { _video_output->deinit(); } catch (...) {}
        delete _video_output;
        _video_output = NULL;
    }
    if (_media_input)
    {
        try { _media_input->close(); } catch (...) {}
        delete _media_input;
        _media_input = NULL;
    }
}

void player::receive_cmd(const command &cmd)
{
    std::istringstream p(cmd.param);
    bool flag;
    float oldval;
    float param;

    bool parameters_changed = false;

    switch (cmd.type)
    {
    case command::toggle_play:
        _quit_request = true;
        /* notify when request is fulfilled */
        break;
    case command::toggle_stereo_mode_swap:
        _params.stereo_mode_swap = !_params.stereo_mode_swap;
        parameters_changed = true;
        notify(notification::stereo_mode_swap, !_params.stereo_mode_swap, _params.stereo_mode_swap);
        break;
    case command::cycle_video_stream:
        if (_media_input->video_streams() > 1
                && _media_input->video_frame_template().stereo_layout != video_frame::separate)
        {
            int oldstream = _media_input->selected_video_stream();
            int newstream = oldstream + 1;
            if (newstream >= _media_input->video_streams())
            {
                newstream = 0;
            }
            _media_input->select_video_stream(newstream);
            notify(notification::video_stream, oldstream, newstream);
            _seek_request = -1;         // Get position right
        }
        break;
    case command::set_video_stream:
        if (_media_input->video_streams() > 1
                && _media_input->video_frame_template().stereo_layout != video_frame::separate)
        {
            int oldstream = _media_input->selected_video_stream();
            int newstream;
            s11n::load(p, newstream);
            if (newstream < 0 || newstream >= _media_input->video_streams())
            {
                newstream = 0;
            }
            if (newstream != oldstream)
            {
                _media_input->select_video_stream(newstream);
                notify(notification::video_stream, oldstream, newstream);
                _seek_request = -1;     // Get position right
            }
        }
        break;
    case command::cycle_audio_stream:
        if (_media_input->audio_streams() > 1)
        {
            int oldstream = _media_input->selected_audio_stream();
            int newstream = oldstream + 1;
            if (newstream >= _media_input->audio_streams())
            {
                newstream = 0;
            }
            _media_input->select_audio_stream(newstream);
            notify(notification::audio_stream, oldstream, newstream);
            _seek_request = -1;         // Get position right
        }
        break;
    case command::set_audio_stream:
        if (_media_input->audio_streams() > 1)
        {
            int oldstream = _media_input->selected_audio_stream();
            int newstream;
            s11n::load(p, newstream);
            if (newstream < 0 || newstream >= _media_input->audio_streams())
            {
                newstream = 0;
            }
            if (newstream != oldstream)
            {
                _media_input->select_audio_stream(newstream);
                notify(notification::audio_stream, oldstream, newstream);
                _seek_request = -1;     // Get position right
            }
        }
        break;
    case command::cycle_subtitles_stream:
        if (_media_input->subtitles_streams() > 1)
        {
            int oldstream = _media_input->selected_subtitles_stream();
            int newstream = oldstream + 1;
            if (newstream >= _media_input->subtitles_streams())
            {
                newstream = 0;
            }
            _media_input->select_subtitles_stream(newstream);
            notify(notification::subtitles_stream, oldstream, newstream);
            _seek_request = -1;         // Get position right
        }
        break;
    case command::set_subtitles_stream:
        if (_media_input->subtitles_streams() > 1)
        {
            int oldstream = _media_input->selected_subtitles_stream();
            int newstream;
            s11n::load(p, newstream);
            if (newstream < 0 || newstream >= _media_input->subtitles_streams())
            {
                newstream = 0;
            }
            if (newstream != oldstream)
            {
                _media_input->select_subtitles_stream(newstream);
                notify(notification::subtitles_stream, oldstream, newstream);
                _seek_request = -1;     // Get position right
            }
        }
        break;
    case command::set_stereo_layout:
        {
            int stereo_layout;
            bool stereo_layout_swap;
            s11n::load(p, stereo_layout);
            s11n::load(p, stereo_layout_swap);
            _media_input->set_stereo_layout(static_cast<video_frame::stereo_layout_t>(stereo_layout), stereo_layout_swap);
            if (stereo_layout == video_frame::separate)
            {
                _seek_request = -1;     // Get position of both streams right
            }
        }
        break;
    case command::set_stereo_mode:
        {
            int stereo_mode;
            bool stereo_mode_swap;
            s11n::load(p, stereo_mode);
            s11n::load(p, stereo_mode_swap);
            _params.stereo_mode = static_cast<parameters::stereo_mode_t>(stereo_mode);
            _params.stereo_mode_swap = stereo_mode_swap;
            parameters_changed = true;
        }
        break;
    case command::toggle_fullscreen:
        flag = false;
        if (_video_output)
        {
            flag = _video_output->toggle_fullscreen();
        }
        notify(notification::fullscreen, flag, !flag);
        break;
    case command::center:
        if (_video_output)
        {
            _video_output->center();
        }
        notify(notification::center);
        break;
    case command::toggle_pause:
        _pause_request = !_pause_request;
        /* notify when request is fulfilled */
        break;
    case command::adjust_contrast:
        s11n::load(p, param);
        oldval = _params.contrast;
        _params.contrast = std::max(std::min(_params.contrast + param, 1.0f), -1.0f);
        parameters_changed = true;
        notify(notification::contrast, oldval, _params.contrast);
        break;
    case command::set_contrast:
        s11n::load(p, param);
        oldval = _params.contrast;
        _params.contrast = std::max(std::min(param, 1.0f), -1.0f);
        parameters_changed = true;
        notify(notification::contrast, oldval, _params.contrast);
        break;
    case command::adjust_brightness:
        s11n::load(p, param);
        oldval = _params.brightness;
        _params.brightness = std::max(std::min(_params.brightness + param, 1.0f), -1.0f);
        parameters_changed = true;
        notify(notification::brightness, oldval, _params.brightness);
        break;
    case command::set_brightness:
        s11n::load(p, param);
        oldval = _params.brightness;
        _params.brightness = std::max(std::min(param, 1.0f), -1.0f);
        parameters_changed = true;
        notify(notification::brightness, oldval, _params.brightness);
        break;
    case command::adjust_hue:
        s11n::load(p, param);
        oldval = _params.hue;
        _params.hue = std::max(std::min(_params.hue + param, 1.0f), -1.0f);
        parameters_changed = true;
        notify(notification::hue, oldval, _params.hue);
        break;
    case command::set_hue:
        s11n::load(p, param);
        oldval = _params.hue;
        _params.hue = std::max(std::min(param, 1.0f), -1.0f);
        parameters_changed = true;
        notify(notification::hue, oldval, _params.hue);
        break;
    case command::adjust_saturation:
        s11n::load(p, param);
        oldval = _params.saturation;
        _params.saturation = std::max(std::min(_params.saturation + param, 1.0f), -1.0f);
        parameters_changed = true;
        notify(notification::saturation, oldval, _params.saturation);
        break;
    case command::set_saturation:
        s11n::load(p, param);
        oldval = _params.saturation;
        _params.saturation = std::max(std::min(param, 1.0f), -1.0f);
        parameters_changed = true;
        notify(notification::saturation, oldval, _params.saturation);
        break;
    case command::seek:
        s11n::load(p, param);
        _seek_request = param * 1e6f;
        /* notify when request is fulfilled */
        break;
    case command::set_pos:
        s11n::load(p, param);
        _set_pos_request = param;
        /* notify when request is fulfilled */
        break;
    case command::adjust_parallax:
        s11n::load(p, param);
        oldval = _params.parallax;
        _params.parallax = std::max(std::min(_params.parallax + param, 1.0f), -1.0f);
        parameters_changed = true;
        notify(notification::parallax, oldval, _params.parallax);
        break;
    case command::set_parallax:
        s11n::load(p, param);
        oldval = _params.parallax;
        _params.parallax = std::max(std::min(param, 1.0f), -1.0f);
        parameters_changed = true;
        notify(notification::parallax, oldval, _params.parallax);
        break;
    case command::set_crosstalk:
        {
            float r, g, b;
            std::ostringstream oldval, newval;
            s11n::load(p, r);
            s11n::load(p, g);
            s11n::load(p, b);
            s11n::save(oldval, _params.crosstalk_r);
            s11n::save(oldval, _params.crosstalk_g);
            s11n::save(oldval, _params.crosstalk_b);
            _params.crosstalk_r = std::max(std::min(r, 1.0f), 0.0f);
            _params.crosstalk_g = std::max(std::min(g, 1.0f), 0.0f);
            _params.crosstalk_b = std::max(std::min(b, 1.0f), 0.0f);
            s11n::save(newval, _params.crosstalk_r);
            s11n::save(newval, _params.crosstalk_g);
            s11n::save(newval, _params.crosstalk_b);
            parameters_changed = true;
            notify(notification::crosstalk, oldval.str(), newval.str());
        }
        break;
    case command::adjust_ghostbust:
        s11n::load(p, param);
        oldval = _params.ghostbust;
        _params.ghostbust = std::max(std::min(_params.ghostbust + param, 1.0f), 0.0f);
        parameters_changed = true;
        notify(notification::ghostbust, oldval, _params.ghostbust);
        break;
    case command::set_ghostbust:
        s11n::load(p, param);
        oldval = _params.ghostbust;
        _params.ghostbust = std::max(std::min(param, 1.0f), 0.0f);
        parameters_changed = true;
        notify(notification::ghostbust, oldval, _params.ghostbust);
        break;
    case command::set_subtitles_font:
        {
            std::string old_file;
            old_file = _params.subtitles_font;
            _params.subtitles_font = cmd.param;
            parameters_changed = true;
            notify(notification::subtitles_font, old_file, _params.subtitles_font);
            break;
        }
    case command::set_subtitles_encoding:
        {
            std::string old_val = _params.subtitles_encoding;
            _params.subtitles_encoding = cmd.param;
            parameters_changed = true;
            notify(notification::subtitles_encoding, old_val, _params.subtitles_encoding);
            break;
        }
    case command::set_subtitles_color:
        {
            int val, old_val;
            s11n::load(p, val);
            old_val = _params.subtitles_color;
            _params.subtitles_color = val & 0x00FFFFFF;
            parameters_changed = true;
            notify(notification::subtitles_color, old_val, _params.subtitles_color);
            break;
        }
    }

    if (parameters_changed && _video_output)
    {
        _video_output->set_parameters(_params);
    }
}

void player::notify(const notification &note)
{
    // Notify all controllers
    for (size_t i = 0; i < global_controllers.size(); i++)
    {
        global_controllers[i]->receive_notification(note);
    }
}<|MERGE_RESOLUTION|>--- conflicted
+++ resolved
@@ -42,11 +42,7 @@
     urls(),
     video_stream(0),
     audio_stream(0),
-<<<<<<< HEAD
     subtitle_stream(-1),
-=======
-    subtitles_stream(0),
->>>>>>> 8681a5cc
     benchmark(false),
     fullscreen(false),
     center(false),
@@ -70,11 +66,7 @@
     s11n::save(os, urls);
     s11n::save(os, video_stream);
     s11n::save(os, audio_stream);
-<<<<<<< HEAD
     s11n::save(os, subtitle_stream);
-=======
-    s11n::save(os, subtitles_stream);
->>>>>>> 8681a5cc
     s11n::save(os, benchmark);
     s11n::save(os, fullscreen);
     s11n::save(os, center);
@@ -95,11 +87,7 @@
     s11n::load(is, urls);
     s11n::load(is, video_stream);
     s11n::load(is, audio_stream);
-<<<<<<< HEAD
     s11n::load(is, subtitle_stream);
-=======
-    s11n::load(is, subtitles_stream);
->>>>>>> 8681a5cc
     s11n::load(is, benchmark);
     s11n::load(is, fullscreen);
     s11n::load(is, center);
@@ -815,32 +803,32 @@
         }
         break;
     case command::cycle_subtitles_stream:
-        if (_media_input->subtitles_streams() > 1)
-        {
-            int oldstream = _media_input->selected_subtitles_stream();
+        if (_media_input->subtitle_streams() > 1)
+        {
+            int oldstream = _media_input->selected_subtitle_stream();
             int newstream = oldstream + 1;
-            if (newstream >= _media_input->subtitles_streams())
+            if (newstream >= _media_input->subtitle_streams())
             {
                 newstream = 0;
             }
-            _media_input->select_subtitles_stream(newstream);
+            _media_input->select_subtitle_stream(newstream);
             notify(notification::subtitles_stream, oldstream, newstream);
             _seek_request = -1;         // Get position right
         }
         break;
     case command::set_subtitles_stream:
-        if (_media_input->subtitles_streams() > 1)
-        {
-            int oldstream = _media_input->selected_subtitles_stream();
+        if (_media_input->subtitle_streams() > 1)
+        {
+            int oldstream = _media_input->selected_subtitle_stream();
             int newstream;
             s11n::load(p, newstream);
-            if (newstream < 0 || newstream >= _media_input->subtitles_streams())
+            if (newstream < 0 || newstream >= _media_input->subtitle_streams())
             {
                 newstream = 0;
             }
             if (newstream != oldstream)
             {
-                _media_input->select_subtitles_stream(newstream);
+                _media_input->select_subtitle_stream(newstream);
                 notify(notification::subtitles_stream, oldstream, newstream);
                 _seek_request = -1;     // Get position right
             }
